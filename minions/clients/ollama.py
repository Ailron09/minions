--- conflicted
+++ resolved
@@ -8,7 +8,6 @@
 
 class OllamaClient:
     def __init__(
-<<<<<<< HEAD
         self,
         model_name: str = "llama-3.2",
         temperature: float = 0.0,
@@ -17,16 +16,6 @@
         structured_output_schema: Optional[BaseModel] = None,
         use_async: bool = False,
         tool_calling: bool = False,
-=======
-            self,
-            model_name: str = "llama-3.2",
-            temperature: float = 0.0,
-            max_tokens: int = 2048,
-            num_ctx: int = 4096,
-            structured_output_schema: Optional[BaseModel] = None,
-            use_async: bool = False,
-            model_type: str = "chat"
->>>>>>> 4f942234
     ):
         """Initialize Ollama Client."""
         self.model_name = model_name
@@ -250,16 +239,12 @@
             return self.schat(messages, **kwargs)
 
     def embed(
-            self,
-            content,
-            **kwargs,
+        self,
+        content,
+        **kwargs,
     ):
         """Embed content using model (must support embeddings)."""
         import ollama
 
-        response = ollama.embed(
-            model=self.model_name,
-            input=content,
-            **kwargs
-        )
+        response = ollama.embed(model=self.model_name, input=content, **kwargs)
         return response["embeddings"]